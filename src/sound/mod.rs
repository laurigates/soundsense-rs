use std::sync::mpsc::{Sender, Receiver};
<<<<<<< HEAD
use std::time::Duration;
=======
use std::time::{Instant, Duration};
>>>>>>> d5ff85ac
use std::fs::{self, File};
use std::io::{Read, Seek, SeekFrom};
use std::path::{Path, PathBuf};
use std::collections::{BTreeMap, HashSet};

use crate::message::*;
use notify::{Watcher, RecursiveMode, DebouncedEvent};
use rodio::*;
use rand::prelude::*;
use rand::distributions::weighted::WeightedIndex;
use lazy_static::lazy_static;
use regex::Regex;

mod sound_manager; use sound_manager::SoundManager;
mod sound_channel; use sound_channel::SoundChannel;

lazy_static! {
    static ref FAULTY_ESCAPE: Regex = Regex::new(
        r"\\([^\.\+\*\?\(\)\|\[\]\{\}\^\$])"
    ).unwrap();

    static ref EMPTY_EXPR: Regex = Regex::new(
        r"(\|\(\)\))"
    ).unwrap();
}

#[derive(Clone)]
pub enum SoundFileType {
    IsPath(PathBuf),
    IsPlaylist(Vec<PathBuf>)
}

#[derive(Clone)]
pub struct SoundFile {
    pub r#type: SoundFileType,	// path to audio file with sound. OR list of paths
    pub weight: f32,	// controls likelihood of sound to be chosen. Default is 100.
    pub volume: f32,	// adjusts volume of sample. Can range from -40 to +6 decibles, default 0.
    pub random_balance: bool,	// if set to true will randomply distribute sound between stereo channels.
    pub delay: usize,	// number, delay before sound is played. In miliseconds, default 0.
    pub balance: f32,	// adjusts stereo channel, can range for -1 (full left) to 1 (full right).
}

pub struct SoundEntry {
    pub pattern: regex::Regex,	// regular expression matching log line
    pub channel: Option<Box<str>>,	// channel on which sound is played. sounds played on channel can be looped/stopped prematurely
    pub loop_attr: Option<bool>,	// "start" - sound start loop on channel until different sound is played on channel (if it is non-looped sound, loop will resume when it is done playing) or sound with "stop" is triggered.
    pub concurency: Option<usize>,	// number of councured sounds allowd to be played besides this sound. If currenty playing more than that, sound is ignored. In miliseconds, default unlimited.
    pub timeout: Option<usize>,	// number, timeout during which is sound going to be prevented from playing again. In miliseconds default 0.
    pub probability: Option<usize>,	 // percentage, Propablity that sound will be played. Default is always played.
    pub delay: Option<usize>,	// number, delay before sound is played. In miliseconds, default 0.
    pub halt_on_match: bool,	// boolean, if set to true, sound sense will stop processing long line after it was matched to this sound. Default false
    pub random_balance: bool,	// boolean, if set to true will randomply distribute sound betweem stereo channels.
    pub playback_threshold: u8,
    pub files: Vec<SoundFile>,
    pub weights: Vec<f32>,
    pub current_timeout: usize,
    pub recent_call: usize,
}

<<<<<<< HEAD
pub fn run(
    sound_receiver: Receiver<SoundMessage>,
    ui_sender: Sender<Vec<String>>
) {
=======
pub fn run(sound_rx: Receiver<SoundMessage>, ui_tx: Sender<UIMessage>) {
>>>>>>> d5ff85ac
    let mut manager : Option<SoundManager> = None;
    let mut file : Option<File> = None;
    let (notify_tx, notify_rx) = std::sync::mpsc::channel();
    let mut watcher = notify::watcher(notify_tx, Duration::from_millis(100)).unwrap();

    let mut prev = Instant::now();
    loop {
        for message in sound_receiver.try_iter() {
            use SoundMessage::*;
            match message {
                ChangeGamelog(path) => {
                    watcher.watch(&path, RecursiveMode::NonRecursive).unwrap();
                    let mut file0 = File::open(&path).unwrap();
                    file0.seek(SeekFrom::End(0)).unwrap();
                    file = Some(file0);
                    ui_tx.send(UIMessage::LoadedGamelog).unwrap();
                }

                ChangeSoundpack(path) => {
<<<<<<< HEAD
                    manager = Some(SoundManager::new(&path, ui_sender.clone()));
=======
                    manager = Some(SoundManager::new(&path, ui_tx.clone()));
>>>>>>> d5ff85ac
                }

                message => if let Some(manager) = manager.as_mut() {
                    match message {
                        ChangeIgnoreList(path) => {
                            let file = &mut File::open(&path).unwrap();
                            let buf = &mut Vec::new();
                            file.read_to_end(buf).unwrap();
                            let list: Vec<Regex> = String::from_utf8_lossy(&buf).lines().filter_map(|expr| {
                                let processed = FAULTY_ESCAPE.replace_all(expr, "$1");
                                let processed = EMPTY_EXPR.replace_all(&processed, ")?");
                                Regex::new(&processed).ok()
                            }).collect();
                            manager.set_ignore_list(list);
                        }

                        VolumeChange(channel,volume) => {
                            manager.set_volume(&channel, volume * 0.01);
                        }

                        // SetCurrentPathsAsDefault => {
                        //     println!("SetCurrentPathAsDefault");
                        // }

                        SetCurrentVolumesAsDefault(file) => {
                            manager.set_current_volumes_as_default(file);
                        }
                        _ => (),
                    }
                }
            }
        }

        for event in notify_rx.try_iter() {
            if file.is_some() && manager.is_some() {
                let manager = manager.as_mut().unwrap();
                if let DebouncedEvent::Write(_path) = event {
                    let file = file.as_mut().unwrap();
                    let mut buf = Vec::new();
                    file.read_to_end(&mut buf).unwrap();
                    let lossy = String::from_utf8_lossy(&buf);
                    lossy.lines().for_each(|log| {
                        manager.process_log(log);
                    });
                }
            }
        }
        if let Some(manager) = manager.as_mut() {
            let current = Instant::now();
            let dt = current.duration_since(prev).as_millis() as usize;
            manager.maintain(dt);
            prev = current;
        }
        
        std::thread::sleep(Duration::from_millis(100));
    }
}<|MERGE_RESOLUTION|>--- conflicted
+++ resolved
@@ -1,9 +1,5 @@
 use std::sync::mpsc::{Sender, Receiver};
-<<<<<<< HEAD
-use std::time::Duration;
-=======
 use std::time::{Instant, Duration};
->>>>>>> d5ff85ac
 use std::fs::{self, File};
 use std::io::{Read, Seek, SeekFrom};
 use std::path::{Path, PathBuf};
@@ -63,14 +59,7 @@
     pub recent_call: usize,
 }
 
-<<<<<<< HEAD
-pub fn run(
-    sound_receiver: Receiver<SoundMessage>,
-    ui_sender: Sender<Vec<String>>
-) {
-=======
 pub fn run(sound_rx: Receiver<SoundMessage>, ui_tx: Sender<UIMessage>) {
->>>>>>> d5ff85ac
     let mut manager : Option<SoundManager> = None;
     let mut file : Option<File> = None;
     let (notify_tx, notify_rx) = std::sync::mpsc::channel();
@@ -78,7 +67,7 @@
 
     let mut prev = Instant::now();
     loop {
-        for message in sound_receiver.try_iter() {
+        for message in sound_rx.try_iter() {
             use SoundMessage::*;
             match message {
                 ChangeGamelog(path) => {
@@ -90,11 +79,7 @@
                 }
 
                 ChangeSoundpack(path) => {
-<<<<<<< HEAD
-                    manager = Some(SoundManager::new(&path, ui_sender.clone()));
-=======
                     manager = Some(SoundManager::new(&path, ui_tx.clone()));
->>>>>>> d5ff85ac
                 }
 
                 message => if let Some(manager) = manager.as_mut() {
