--- conflicted
+++ resolved
@@ -23,13 +23,8 @@
         }
     }
 
-<<<<<<< HEAD
-	pub fn maintain(&mut self, device: &Device, rng: &mut ThreadRng) {
-		let delay = self.delay.saturating_sub(100);
-=======
 	pub fn maintain(&mut self, device: &Device, rng: &mut ThreadRng, dt: usize) {
 		let delay = self.delay.saturating_sub(dt);
->>>>>>> d5ff85ac
 		self.delay = delay;
 		self.one_shots.retain(|s| {
 			if delay != 0 {
@@ -58,11 +53,7 @@
         self.files.clear();
         self.files.extend_from_slice(files);
         self.delay = delay;
-<<<<<<< HEAD
-        self.maintain(device, rng);
-=======
         self.maintain(device, rng, 0);
->>>>>>> d5ff85ac
     }
 
     pub fn add_oneshot(&mut self, device: &Device, file: &SoundFile, delay: usize, rng: &mut ThreadRng) {
